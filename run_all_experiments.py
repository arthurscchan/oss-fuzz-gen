--- conflicted
+++ resolved
@@ -51,15 +51,12 @@
 BENCHMARK_DIR: str = f'{BENCHMARK_ROOT}/comparison'
 RESULTS_DIR: str = run_one_experiment.RESULTS_DIR
 GENERATED_BENCHMARK: str = 'generated-benchmark-'
-<<<<<<< HEAD
 PROJECT_SUMMARY_JSON = os.path.join(RESULTS_DIR, 'project_coverage_gain.json')
-=======
 JSON_REPORT = 'report.json'
 TIME_STAMP_FMT = '%Y-%m-%d %H:%M:%S'
 
 LOG_LEVELS = {'debug', 'info'}
 LOG_FMT = '%(asctime)s.%(msecs)03d %(levelname)s %(module)s - %(funcName)s: %(message)s'
->>>>>>> 4933c1f5
 
 
 class Result:
@@ -423,21 +420,17 @@
         time.sleep(args.delay)
       experiment_results = [task.get() for task in experiment_tasks]
 
-<<<<<<< HEAD
   # Process total gain from all generated harnesses for each projects
   coverage_gain_dict = _process_total_coverage_gain(experiment_results)
 
-  _print_experiment_results(experiment_results, coverage_gain_dict)
-=======
   # Capture time at end
   end = time.time()
   add_to_json_report(args.work_dir, 'completion_time',
                      time.strftime(TIME_STAMP_FMT, time.gmtime(end)))
   add_to_json_report(args.work_dir, 'total_run_time',
                      str(timedelta(seconds=end - start)))
-
-  _print_experiment_results(experiment_results)
->>>>>>> 4933c1f5
+  
+  _print_experiment_results(experiment_results, coverage_gain_dict)
 
 
 if __name__ == '__main__':
