--- conflicted
+++ resolved
@@ -61,27 +61,12 @@
         'language': benchmarks[0].language,
         'target_path': benchmarks[0].target_path,
         'target_name': benchmarks[0].target_name,
-<<<<<<< HEAD
-        'is_test_benchmark': benchmarks[0].is_test_benchmark,
         'is_new_integration': benchmarks[0].is_new_integration,
     }
     if benchmarks[0].build_project_name:
       result['build_project_name'] = benchmarks[0].build_project_name
 
-    if benchmarks[0].is_test_benchmark:
-      result['test_files'] = [{
-          'test_file_path': b.test_file_path
-      } for b in benchmarks]
-    else:
-      result['functions'] = [{
-          'signature': b.function_signature,
-          'name': b.function_name,
-          'return_type': b.return_type,
-          'params': b.params,
-          'jvm_special_properties': b.jvm_special_properties
-      } for b in benchmarks]
-=======
-    }
+      
     for benchmark in benchmarks:
       if benchmark.test_file_path:
         if 'test_files' not in result:
@@ -95,9 +80,9 @@
             'signature': benchmark.function_signature,
             'name': benchmark.function_name,
             'return_type': benchmark.return_type,
-            'params': benchmark.params
+            'params': benchmark.params,
+            'jvm_special_properties': b.jvm_special_properties
         })
->>>>>>> 1fb086b4
 
     with open(os.path.join(outdir, f'{benchmarks[0].project}.yaml'),
               'w') as file:
@@ -272,15 +257,10 @@
                use_context=False,
                commit=None,
                function_dict: Optional[dict] = None,
-<<<<<<< HEAD
-               is_test_benchmark: bool = False,
+               test_file_path: str = '',
                is_new_integration: bool = False,
-               test_file_path: str = '',
                jvm_special_properties: Optional[dict] = None,
                build_project_name: Optional[str] = None):
-=======
-               test_file_path: str = ''):
->>>>>>> 1fb086b4
     self.id = benchmark_id
     self.project = project
     self.language = language
@@ -296,8 +276,6 @@
     self.cppify_headers = cppify_headers
     self.commit = commit
     self.test_file_path = test_file_path
-<<<<<<< HEAD
-    self.is_test_benchmark = is_test_benchmark
     self.is_new_integration = is_new_integration
     self.build_project_name = build_project_name
 
@@ -307,8 +285,6 @@
       self.jvm_special_properties = jvm_special_properties
     else:
       self.jvm_special_properties = None
-=======
->>>>>>> 1fb086b4
 
     if self.language == 'jvm':
       # For java projects, in order to differentiate between overloaded methods
